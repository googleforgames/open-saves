--- conflicted
+++ resolved
@@ -22,11 +22,7 @@
 option go_package = "github.com/googleforgames/triton";
 
 // Public interface of the Triton service.
-<<<<<<< HEAD
-// TODO: Add streaming endpoints to transfer large blobs.
-=======
 // TODO(#69): Add streaming endpoints to transfer large blobs.
->>>>>>> d11e7c70
 service Triton {
   // CreateStore creates and returns a new store.
   rpc CreateStore(CreateStoreRequest) returns (Store) {
@@ -126,11 +122,6 @@
 
   // Arbitrary blob data associated to the record
   // This is opaque to the server, and can contain anything.
-<<<<<<< HEAD
-  // TODO: Add a way to handle larger blobs that don't fit in a message
-  bytes blob = 2;
-  int64 blob_size = 3;  // Byte length of the blob
-=======
   // TODO(#69): Add a way to handle larger blobs that don't fit in a message
   bytes blob = 2;
 
@@ -139,17 +130,12 @@
 
   // Typed values that are indexed and searchable.
   // The number of properties allowed in a record is backend dependent.
->>>>>>> d11e7c70
   map<string, Property> properties = 4;
 
   // owner_id is the owner of the record, represented as an external user ID.
   // Triton doesn't maintain list of valid users and it is the responsibility of
   // the client to keep track of user IDs.
-<<<<<<< HEAD
-  string owner_id = 5;  // External user ID
-=======
   string owner_id = 5;
->>>>>>> d11e7c70
 
   // tags are queryable strings to categorize records
   // Examples: "player:1", "system", "inventory:xxx"
@@ -274,13 +260,10 @@
   // The order of keys is the same as the records field,
   // e.g. store_keys[0] is the store for records[0], and so on.
   repeated string store_keys = 2;
-<<<<<<< HEAD
-=======
 
   // Performance hints.
   // Query caching is not supported at the moment
   repeated Hint hints = 3;
->>>>>>> d11e7c70
 }
 
 message DeleteStoreRequest {
