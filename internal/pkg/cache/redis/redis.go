// Copyright 2020 Google LLC
//
// Licensed under the Apache License, Version 2.0 (the "License");
// you may not use this file except in compliance with the License.
// You may obtain a copy of the License at
//
//     http://www.apache.org/licenses/LICENSE-2.0
//
// Unless required by applicable law or agreed to in writing, software
// distributed under the License is distributed on an "AS IS" BASIS,
// WITHOUT WARRANTIES OR CONDITIONS OF ANY KIND, either express or implied.
// See the License for the specific language governing permissions and
// limitations under the License.

package redis

import (
	"context"
<<<<<<< HEAD
=======
	"errors"
	"syscall"

>>>>>>> 02a60217
	"github.com/gomodule/redigo/redis"
	"github.com/googleforgames/open-saves/internal/pkg/config"
)

const BrokenPipeRetries = 3

// Redis is an implementation of the cache.Cache interface.
type Redis struct {
	redisPool *redis.Pool
}

// NewRedis creates a new Redis instance.
func NewRedis(address string, opts ...redis.DialOption) *Redis {
	rp := &redis.Pool{
		Dial: func() (redis.Conn, error) {
			return redis.Dial("tcp", address, opts...)
		},
		MaxIdle:   500,
		MaxActive: 10000,
	}
	return &Redis{
		redisPool: rp,
	}
}

// NewRedis creates a new Redis instance.
func NewRedisWithConfig(cfg *config.RedisConfig, opts ...redis.DialOption) *Redis {
	rp := &redis.Pool{
		Dial: func() (redis.Conn, error) {
			return redis.Dial("tcp", cfg.Address, opts...)
		},
		MaxIdle:     cfg.Pool.MaxIdle,
		MaxActive:   cfg.Pool.MaxActive,
		IdleTimeout: cfg.Pool.IdleTimeout,
		Wait:        cfg.Pool.Wait,
	}
	return &Redis{
		redisPool: rp,
	}
}

// Set adds a key-value pair to the redis instance.
func (r *Redis) Set(ctx context.Context, key string, value []byte) error {
	return retryOnBrokenPipe(BrokenPipeRetries, func() error {
		conn, err := r.redisPool.GetContext(ctx)
		if err != nil {
			return err
		}
		defer conn.Close()

		_, err = conn.Do("SET", key, value)
		if err != nil {
			return err
		}
		return nil
	})
}

// Get retrieves the value for a given key.
func (r *Redis) Get(ctx context.Context, key string) ([]byte, error) {
	return retryOnBrokenPipeBytes(BrokenPipeRetries, func() ([]byte, error) {
		conn, err := r.redisPool.GetContext(ctx)
		if err != nil {
			return nil, err
		}
		defer conn.Close()

		val, err := redis.Bytes(conn.Do("GET", key))
		if err != nil {
			return nil, err
		}
		return val, nil
	})
}

// Delete deletes the key from the redis instance.
func (r *Redis) Delete(ctx context.Context, key string) error {
	return retryOnBrokenPipe(BrokenPipeRetries, func() error {
		conn, err := r.redisPool.GetContext(ctx)
		if err != nil {
			return err
		}
		defer conn.Close()

		_, err = conn.Do("DEL", key)
		if err != nil {
			return err
		}
		return nil
	})
}

// FlushAll removes all key-value pairs from the redis instance.
func (r *Redis) FlushAll(ctx context.Context) error {
	return retryOnBrokenPipe(BrokenPipeRetries, func() error {
		conn, err := r.redisPool.GetContext(ctx)
		if err != nil {
			return err
		}
		defer conn.Close()

		_, err = conn.Do("FLUSHALL")
		if err != nil {
			return err
		}
		return nil
	})
}

// ListKeys lists all the keys in the redis instance.
func (r *Redis) ListKeys(ctx context.Context) ([]string, error) {
	return retryOnBrokenPipeStrings(BrokenPipeRetries, func() ([]string, error) {
		conn, err := r.redisPool.GetContext(ctx)
		if err != nil {
			return nil, err
		}
		defer conn.Close()

		keys, err := redis.Strings(conn.Do("KEYS", "*"))
		if err != nil {
			return nil, err
		}
		return keys, nil
	})
}

func retryOnBrokenPipe(attempts int, fn func() error) error {
	if err := fn(); err != nil {
		if errors.Is(err, syscall.EPIPE) {
			if attempts--; attempts > 0 {
				return retryOnBrokenPipe(attempts, fn)
			}
		}
		return err
	}
	return nil
}

func retryOnBrokenPipeBytes(attempts int, fn func() ([]byte, error)) ([]byte, error) {
	b, err := fn()
	if err != nil {
		if errors.Is(err, syscall.EPIPE) {
			if attempts--; attempts > 0 {
				return retryOnBrokenPipeBytes(attempts, fn)
			}
		}
		return nil, err
	}
	return b, nil
}

func retryOnBrokenPipeStrings(attempts int, fn func() ([]string, error)) ([]string, error) {
	s, err := fn()
	if err != nil {
		if errors.Is(err, syscall.EPIPE) {
			if attempts--; attempts > 0 {
				return retryOnBrokenPipeStrings(attempts, fn)
			}
		}
		return nil, err
	}
	return s, nil
}<|MERGE_RESOLUTION|>--- conflicted
+++ resolved
@@ -16,12 +16,9 @@
 
 import (
 	"context"
-<<<<<<< HEAD
-=======
 	"errors"
 	"syscall"
 
->>>>>>> 02a60217
 	"github.com/gomodule/redigo/redis"
 	"github.com/googleforgames/open-saves/internal/pkg/config"
 )
