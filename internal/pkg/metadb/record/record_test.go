// Copyright 2020 Google LLC
//
// Licensed under the Apache License, Version 2.0 (the "License");
// you may not use this file except in compliance with the License.
// You may obtain a copy of the License at
//
//      http://www.apache.org/licenses/LICENSE-2.0
//
// Unless required by applicable law or agreed to in writing, software
// distributed under the License is distributed on an "AS IS" BASIS,
// WITHOUT WARRANTIES OR CONDITIONS OF ANY KIND, either express or implied.
// See the License for the specific language governing permissions and
// limitations under the License.

package record

import (
	"testing"
	"time"

	"cloud.google.com/go/datastore"
	"github.com/google/uuid"
	pb "github.com/googleforgames/open-saves/api"
	"github.com/googleforgames/open-saves/internal/pkg/metadb/checksums/checksumstest"
	"github.com/googleforgames/open-saves/internal/pkg/metadb/timestamps"
	"github.com/stretchr/testify/assert"
	timestamppb "google.golang.org/protobuf/types/known/timestamppb"
)

func TestRecord_Save(t *testing.T) {
	testBlob := []byte{0x24, 0x42, 0x11}
	createdAt := time.Date(1992, 1, 15, 3, 15, 55, 0, time.UTC)
	updatedAt := time.Date(1992, 11, 27, 1, 3, 11, 0, time.UTC)
	signature := uuid.MustParse("34E1A605-C0FD-4A3D-A9ED-9BA42CAFAF6E")
	record := &Record{
		Key:            "key",
		Blob:           testBlob,
		BlobSize:       int64(len(testBlob)),
		ExternalBlob:   uuid.Nil,
		Chunked:        false,
		NumberOfChunks: 0,
		Properties: PropertyMap{
			"prop1": {Type: pb.Property_INTEGER, IntegerValue: 42},
			"prop2": {Type: pb.Property_STRING, StringValue: "value"},
		},
		OwnerID:      "owner",
		OpaqueString: "Lorem ipsum dolor sit amet, consectetur adipiscing elit.",
		Tags:         []string{"a", "b"},
		Checksums:    checksumstest.RandomChecksums(t),
		Timestamps: timestamps.Timestamps{
			CreatedAt: createdAt,
			UpdatedAt: updatedAt,
			Signature: signature,
		},
	}
	properties, err := record.Save()
	if err != nil {
		t.Fatalf("Save should not return err: %v", err)
	}
<<<<<<< HEAD
	if assert.Len(t, properties, 11, "Save didn't return the expected number of elements.") {
		idx := 2
=======
	if assert.Len(t, properties, 10, "Save didn't return the expected number of elements.") {
		idx := 4
>>>>>>> e99957fb
		assert.Equal(t, []datastore.Property{
			{
				Name:    "Blob",
				Value:   testBlob,
				NoIndex: true,
			},
			{
				Name:  "BlobSize",
				Value: int64(len(testBlob)),
			},
			{
				Name:    "NumberOfChunks",
				Value:   int64(0),
				NoIndex: false,
			},
			{
				Name:  "Chunked",
				Value: false,
			},
		}, properties[:idx])
		assert.Equal(t, properties[idx].Name, "Properties")
		assert.False(t, properties[idx].NoIndex)
		if assert.IsType(t, properties[idx].Value, &datastore.Entity{}) {
			e := properties[idx].Value.(*datastore.Entity)

			assert.Nil(t, e.Key)
			assert.ElementsMatch(t, []datastore.Property{
				{
					Name:  "prop1",
					Value: int64(42),
				},
				{
					Name:  "prop2",
					Value: "value",
				},
			}, e.Properties)
		}
		idx++
		assert.Equal(t, []datastore.Property{
			{
				Name:  "OwnerID",
				Value: "owner",
			},
			{
				Name:  "Tags",
				Value: []interface{}{"a", "b"},
			},
			{
				Name:    "OpaqueString",
				Value:   "Lorem ipsum dolor sit amet, consectetur adipiscing elit.",
				NoIndex: true,
			},
		}, properties[idx:idx+3])
		idx += 3
		checksumstest.AssertPropertyListMatch(t, record.Checksums, properties[idx:idx+3])
		idx += 3
		assert.Equal(t, []datastore.Property{
			{
				Name: "Timestamps",
				Value: &datastore.Entity{
					Properties: []datastore.Property{
						{
							Name:  "CreatedAt",
							Value: createdAt,
						},
						{
							Name:  "UpdatedAt",
							Value: updatedAt,
						},
						{
							Name:    "Signature",
							Value:   signature.String(),
							NoIndex: true,
						},
					},
				},
			},
			{
				Name:  "ExternalBlob",
				Value: "",
			},
		}, properties[idx:])
	}
}

func TestRecord_Load(t *testing.T) {
	testBlob := []byte{0x24, 0x42, 0x11}
	createdAt := time.Date(1992, 1, 15, 3, 15, 55, 0, time.UTC)
	updatedAt := time.Date(1992, 11, 27, 1, 3, 11, 0, time.UTC)
	signature := uuid.MustParse("397F94F5-F851-4969-8BD8-7828ABC473A6")
	checksums := checksumstest.RandomChecksums(t)
	properties := []datastore.Property{
		{
			Name:  "Blob",
			Value: testBlob,
		},
		{
			Name:  "BlobSize",
			Value: int64(len(testBlob)),
		},
		{
			Name:  "ExternalBlob",
			Value: "",
		},
		{
			Name:  "OwnerID",
			Value: "owner",
		},
		{
			Name:  "OpaqueString",
			Value: "Lorem ipsum dolor sit amet, consectetur adipiscing elit.",
		},
		{
			Name:  "Tags",
			Value: []interface{}{"a", "b"},
		},
		{
			Name: "Properties",
			Value: &datastore.Entity{
				Properties: []datastore.Property{
					{
						Name:  "prop1",
						Value: int64(42),
					},
					{
						Name:  "prop2",
						Value: "value",
					},
				},
			},
		},
		{
			Name: "Timestamps",
			Value: &datastore.Entity{
				Properties: []datastore.Property{
					{
						Name:  "CreatedAt",
						Value: createdAt,
					},
					{
						Name:  "UpdatedAt",
						Value: updatedAt,
					},
					{
						Name:  "Signature",
						Value: signature.String(),
					},
				},
			},
		},
	}
	properties = append(properties, checksumstest.ChecksumsToProperties(t, checksums)...)
	var record Record
	if err := record.Load(properties); err != nil {
		t.Fatalf("Load should not return an error: %v", err)
	}
	expected := Record{
		Key:          "",
		Blob:         testBlob,
		BlobSize:     int64(len(testBlob)),
		ExternalBlob: uuid.Nil,
		Properties: PropertyMap{
			"prop1": {Type: pb.Property_INTEGER, IntegerValue: 42},
			"prop2": {Type: pb.Property_STRING, StringValue: "value"},
		},
		OwnerID:      "owner",
		OpaqueString: "Lorem ipsum dolor sit amet, consectetur adipiscing elit.",
		Tags:         []string{"a", "b"},
		Checksums:    checksums,
		Timestamps: timestamps.Timestamps{
			CreatedAt: createdAt,
			UpdatedAt: updatedAt,
			Signature: signature,
		},
	}
	assert.Equal(t, expected, record)
}

func TestRecord_ToProtoSimple(t *testing.T) {
	testBlob := []byte{0x24, 0x42, 0x11}
	createdAt := time.Date(1992, 1, 15, 3, 15, 55, 0, time.UTC)
	updatedAt := time.Date(1992, 11, 27, 1, 3, 11, 0, time.UTC)
	record := &Record{
		Key:            "key",
		Blob:           testBlob,
		BlobSize:       int64(len(testBlob)),
		ExternalBlob:   uuid.Nil,
		Chunked:        true,
		NumberOfChunks: 1,
		Properties: PropertyMap{
			"prop1": {Type: pb.Property_INTEGER, IntegerValue: 42},
			"prop2": {Type: pb.Property_STRING, StringValue: "value"},
		},
		OwnerID:      "owner",
		Tags:         []string{"a", "b"},
		OpaqueString: "Lorem ipsum dolor sit amet, consectetur adipiscing elit.",
		Timestamps: timestamps.Timestamps{
			CreatedAt: createdAt,
			UpdatedAt: updatedAt,
			Signature: uuid.MustParse("70E894AE-1020-42E8-9710-3E2D408BC356"),
		},
	}
	expected := &pb.Record{
		Key:            "key",
		BlobSize:       int64(len(testBlob)),
		Chunked:        true,
		NumberOfChunks: 1,
		Properties: map[string]*pb.Property{
			"prop1": {
				Type:  pb.Property_INTEGER,
				Value: &pb.Property_IntegerValue{IntegerValue: 42},
			},
			"prop2": {
				Type:  pb.Property_STRING,
				Value: &pb.Property_StringValue{StringValue: "value"},
			},
		},
		OwnerId:      "owner",
		Tags:         []string{"a", "b"},
		OpaqueString: "Lorem ipsum dolor sit amet, consectetur adipiscing elit.",
		CreatedAt:    timestamppb.New(createdAt),
		UpdatedAt:    timestamppb.New(updatedAt),
	}
	assert.Equal(t, expected, record.ToProto())
}

func TestRecord_NewRecordFromProto(t *testing.T) {
	testBlob := []byte{0x24, 0x42, 0x11}
	createdAt := time.Date(1992, 1, 15, 3, 15, 55, 0, time.UTC)
	updatedAt := time.Date(1992, 11, 27, 1, 3, 11, 0, time.UTC)
	proto := &pb.Record{
		Key:            "key",
		BlobSize:       int64(len(testBlob)),
		Chunked:        false,
		NumberOfChunks: 0,
		Properties: map[string]*pb.Property{
			"prop1": {
				Type:  pb.Property_INTEGER,
				Value: &pb.Property_IntegerValue{IntegerValue: 42},
			},
			"prop2": {
				Type:  pb.Property_STRING,
				Value: &pb.Property_StringValue{StringValue: "value"},
			},
		},
		OwnerId:      "owner",
		Tags:         []string{"a", "b"},
		OpaqueString: "Lorem ipsum dolor sit amet, consectetur adipiscing elit.",
		CreatedAt:    timestamppb.New(createdAt),
		UpdatedAt:    timestamppb.New(updatedAt),
	}
	expected := &Record{
		Key:            "key",
		BlobSize:       int64(len(testBlob)),
		ExternalBlob:   uuid.Nil,
		Chunked:        false,
		NumberOfChunks: 0,
		Properties: PropertyMap{
			"prop1": {Type: pb.Property_INTEGER, IntegerValue: 42},
			"prop2": {Type: pb.Property_STRING, StringValue: "value"},
		},
		OwnerID:      "owner",
		Tags:         []string{"a", "b"},
		OpaqueString: "Lorem ipsum dolor sit amet, consectetur adipiscing elit.",
		Timestamps: timestamps.Timestamps{
			CreatedAt: createdAt,
			UpdatedAt: updatedAt,
		},
		StoreKey: "test store key",
	}
	actual := FromProto("test store key", proto)
	assert.Equal(t, expected, actual)
}

func TestRecord_NewRecordFromProtoNil(t *testing.T) {
	expected := new(Record)
	actual := FromProto("", nil)
	assert.NotNil(t, actual)
	assert.Equal(t, expected, actual)
}

func TestRecord_LoadKey(t *testing.T) {
	record := new(Record)
	key := datastore.NameKey("kind", "testkey", nil)
	assert.NoError(t, record.LoadKey(key))
	assert.Equal(t, "testkey", record.Key)
	assert.Empty(t, record.StoreKey)

	key = datastore.NameKey("kind", "testkey2", datastore.NameKey("parent", "parentkey", nil))
	assert.NoError(t, record.LoadKey(key))
	assert.Equal(t, "testkey2", record.Key)
	assert.Equal(t, "parentkey", record.StoreKey)
}

func TestRecord_TestBlobUUID(t *testing.T) {
	testUUID := uuid.MustParse("F7B0E446-EBBE-48A2-90BA-108C36B44F7C")
	record := &Record{
		ExternalBlob: testUUID,
		Properties:   make(PropertyMap),
	}
	properties, err := record.Save()
	assert.NoError(t, err, "Save should not return error")
	idx := len(properties) - 1
	assert.Equal(t, "ExternalBlob", properties[idx].Name)
	assert.Equal(t, testUUID.String(), properties[idx].Value)
	assert.Equal(t, false, properties[idx].NoIndex)

	actual := new(Record)
	err = actual.Load(properties)
	assert.NoError(t, err, "Load should not return error")
	assert.Equal(t, record, actual)
}

func TestRecord_CacheKey(t *testing.T) {
	r := &Record{
		Key:      "abc",
		StoreKey: "def",
	}
	key := r.CacheKey()
	assert.Equal(t, "def/abc", key)
}

func TestRecord_SerializeRecord(t *testing.T) {
	testBlob := []byte("some-bytes")
	rr := []*Record{
		{
			Timestamps: timestamps.Timestamps{
				CreatedAt: time.Unix(100, 0),
				UpdatedAt: time.Unix(110, 0),
			},
		},
		{
			Key: "some-key",
			Properties: PropertyMap{
				"prop1": {
					Type:         pb.Property_BOOLEAN,
					BooleanValue: false,
				},
				"prop2": {
					Type:         pb.Property_INTEGER,
					IntegerValue: 200,
				},
				"prop3": {
					Type:        pb.Property_STRING,
					StringValue: "string value",
				},
			},
			Timestamps: timestamps.Timestamps{
				CreatedAt: time.Unix(100, 0),
				UpdatedAt: time.Unix(110, 0),
			},
		},
		{
			Key:       "some-key",
			Blob:      testBlob,
			BlobSize:  int64(len(testBlob)),
			OwnerID:   "new-owner",
			Tags:      []string{"tag1", "tag2"},
			Checksums: checksumstest.RandomChecksums(t),
			Timestamps: timestamps.Timestamps{
				CreatedAt: time.Unix(100, 0),
				UpdatedAt: time.Unix(110, 0),
			},
		},
	}

	for _, r := range rr {
		e, err := r.EncodeBytes()
		assert.NoError(t, err)
		decoded := new(Record)
		assert.NoError(t, decoded.DecodeBytes(e))
		assert.Equal(t, r, decoded)
	}
}<|MERGE_RESOLUTION|>--- conflicted
+++ resolved
@@ -57,13 +57,8 @@
 	if err != nil {
 		t.Fatalf("Save should not return err: %v", err)
 	}
-<<<<<<< HEAD
-	if assert.Len(t, properties, 11, "Save didn't return the expected number of elements.") {
-		idx := 2
-=======
-	if assert.Len(t, properties, 10, "Save didn't return the expected number of elements.") {
+	if assert.Len(t, properties, 13, "Save didn't return the expected number of elements.") {
 		idx := 4
->>>>>>> e99957fb
 		assert.Equal(t, []datastore.Property{
 			{
 				Name:    "Blob",
