// Copyright 2020 Google LLC
//
// Licensed under the Apache License, Version 2.0 (the "License");
// you may not use this file except in compliance with the License.
// You may obtain a copy of the License at
//
//      http://www.apache.org/licenses/LICENSE-2.0
//
// Unless required by applicable law or agreed to in writing, software
// distributed under the License is distributed on an "AS IS" BASIS,
// WITHOUT WARRANTIES OR CONDITIONS OF ANY KIND, either express or implied.
// See the License for the specific language governing permissions and
// limitations under the License.

package record

import (
	"testing"
	"time"

	"cloud.google.com/go/datastore"
	"github.com/google/uuid"
	pb "github.com/googleforgames/open-saves/api"
	"github.com/googleforgames/open-saves/internal/pkg/metadb/timestamps"
	"github.com/stretchr/testify/assert"
	timestamppb "google.golang.org/protobuf/types/known/timestamppb"
)

func TestRecord_Save(t *testing.T) {
	testBlob := []byte{0x24, 0x42, 0x11}
	createdAt := time.Date(1992, 1, 15, 3, 15, 55, 0, time.UTC)
	updatedAt := time.Date(1992, 11, 27, 1, 3, 11, 0, time.UTC)
	signature := uuid.MustParse("34E1A605-C0FD-4A3D-A9ED-9BA42CAFAF6E")
	record := &Record{
		Key:          "key",
		Blob:         testBlob,
		BlobSize:     int64(len(testBlob)),
		ExternalBlob: uuid.Nil,
		Properties: PropertyMap{
			"prop1": {Type: pb.Property_INTEGER, IntegerValue: 42},
			"prop2": {Type: pb.Property_STRING, StringValue: "value"},
		},
		OwnerID:      "owner",
		OpaqueString: "Lorem ipsum dolor sit amet, consectetur adipiscing elit.",
		Tags:         []string{"a", "b"},
		Timestamps: timestamps.Timestamps{
			CreatedAt: createdAt,
			UpdatedAt: updatedAt,
			Signature: signature,
		},
	}
	properties, err := record.Save()
	if err != nil {
		t.Fatalf("Save should not return err: %v", err)
	}
	if assert.Len(t, properties, 8, "Save didn't return the expected number of elements.") {
		idx := 2
		assert.Equal(t, []datastore.Property{
			{
				Name:    "Blob",
				Value:   testBlob,
				NoIndex: true,
			},
			{
				Name:  "BlobSize",
				Value: int64(len(testBlob)),
			},
		}, properties[:idx])
		assert.Equal(t, properties[idx].Name, "Properties")
		assert.False(t, properties[idx].NoIndex)
		if assert.IsType(t, properties[idx].Value, &datastore.Entity{}) {
			e := properties[idx].Value.(*datastore.Entity)

			assert.Nil(t, e.Key)
			assert.ElementsMatch(t, []datastore.Property{
				{
					Name:  "prop1",
					Value: int64(42),
				},
				{
					Name:  "prop2",
					Value: "value",
				},
			}, e.Properties)
		}
		idx++
		assert.Equal(t, []datastore.Property{
			{
				Name:  "OwnerID",
				Value: "owner",
			},
			{
				Name:  "Tags",
				Value: []interface{}{"a", "b"},
			},
			{
				Name:    "OpaqueString",
				Value:   "Lorem ipsum dolor sit amet, consectetur adipiscing elit.",
				NoIndex: true,
			},
			{
				Name: "Timestamps",
				Value: &datastore.Entity{
					Properties: []datastore.Property{
						{
							Name:  "CreatedAt",
							Value: createdAt,
						},
						{
							Name:  "UpdatedAt",
							Value: updatedAt,
						},
						{
							Name:    "Signature",
							Value:   signature.String(),
							NoIndex: true,
						},
					},
				},
			},
			{
				Name:  "ExternalBlob",
				Value: "",
			},
		}, properties[idx:])
	}
}

func TestRecord_Load(t *testing.T) {
	testBlob := []byte{0x24, 0x42, 0x11}
	createdAt := time.Date(1992, 1, 15, 3, 15, 55, 0, time.UTC)
	updatedAt := time.Date(1992, 11, 27, 1, 3, 11, 0, time.UTC)
	signature := uuid.MustParse("397F94F5-F851-4969-8BD8-7828ABC473A6")
	properties := []datastore.Property{
		{
			Name:  "Blob",
			Value: testBlob,
		},
		{
			Name:  "BlobSize",
			Value: int64(len(testBlob)),
		},
		{
			Name:  "ExternalBlob",
			Value: "",
		},
		{
			Name:  "OwnerID",
			Value: "owner",
		},
		{
			Name:  "OpaqueString",
			Value: "Lorem ipsum dolor sit amet, consectetur adipiscing elit.",
		},
		{
			Name:  "Tags",
			Value: []interface{}{"a", "b"},
		},
		{
			Name: "Properties",
			Value: &datastore.Entity{
				Properties: []datastore.Property{
					{
						Name:  "prop1",
						Value: int64(42),
					},
					{
						Name:  "prop2",
						Value: "value",
					},
				},
			},
		},
		{
			Name: "Timestamps",
			Value: &datastore.Entity{
				Properties: []datastore.Property{
					{
						Name:  "CreatedAt",
						Value: createdAt,
					},
					{
						Name:  "UpdatedAt",
						Value: updatedAt,
					},
					{
						Name:  "Signature",
						Value: signature.String(),
					},
				},
			},
		},
	}
	var record Record
	if err := record.Load(properties); err != nil {
		t.Fatalf("Load should not return an error: %v", err)
	}
	expected := Record{
		Key:          "",
		Blob:         testBlob,
		BlobSize:     int64(len(testBlob)),
		ExternalBlob: uuid.Nil,
		Properties: PropertyMap{
			"prop1": {Type: pb.Property_INTEGER, IntegerValue: 42},
			"prop2": {Type: pb.Property_STRING, StringValue: "value"},
		},
		OwnerID:      "owner",
		OpaqueString: "Lorem ipsum dolor sit amet, consectetur adipiscing elit.",
		Tags:         []string{"a", "b"},
		Timestamps: timestamps.Timestamps{
			CreatedAt: createdAt,
			UpdatedAt: updatedAt,
			Signature: signature,
		},
	}
	assert.Equal(t, expected, record)
}

func TestRecord_ToProtoSimple(t *testing.T) {
	testBlob := []byte{0x24, 0x42, 0x11}
	createdAt := time.Date(1992, 1, 15, 3, 15, 55, 0, time.UTC)
	updatedAt := time.Date(1992, 11, 27, 1, 3, 11, 0, time.UTC)
	record := &Record{
		Key:          "key",
		Blob:         testBlob,
		BlobSize:     int64(len(testBlob)),
		ExternalBlob: uuid.Nil,
		Properties: PropertyMap{
			"prop1": {Type: pb.Property_INTEGER, IntegerValue: 42},
			"prop2": {Type: pb.Property_STRING, StringValue: "value"},
		},
		OwnerID:      "owner",
		Tags:         []string{"a", "b"},
		OpaqueString: "Lorem ipsum dolor sit amet, consectetur adipiscing elit.",
		Timestamps: timestamps.Timestamps{
			CreatedAt: createdAt,
			UpdatedAt: updatedAt,
			Signature: uuid.MustParse("70E894AE-1020-42E8-9710-3E2D408BC356"),
		},
	}
	expected := &pb.Record{
		Key:      "key",
		BlobSize: int64(len(testBlob)),
		Properties: map[string]*pb.Property{
			"prop1": {
				Type:  pb.Property_INTEGER,
				Value: &pb.Property_IntegerValue{IntegerValue: 42},
			},
			"prop2": {
				Type:  pb.Property_STRING,
				Value: &pb.Property_StringValue{StringValue: "value"},
			},
		},
		OwnerId:      "owner",
		Tags:         []string{"a", "b"},
		OpaqueString: "Lorem ipsum dolor sit amet, consectetur adipiscing elit.",
		CreatedAt:    timestamppb.New(createdAt),
		UpdatedAt:    timestamppb.New(updatedAt),
	}
	assert.Equal(t, expected, record.ToProto())
}

func TestRecord_NewRecordFromProto(t *testing.T) {
	testBlob := []byte{0x24, 0x42, 0x11}
	createdAt := time.Date(1992, 1, 15, 3, 15, 55, 0, time.UTC)
	updatedAt := time.Date(1992, 11, 27, 1, 3, 11, 0, time.UTC)
	proto := &pb.Record{
		Key:      "key",
		BlobSize: int64(len(testBlob)),
		Properties: map[string]*pb.Property{
			"prop1": {
				Type:  pb.Property_INTEGER,
				Value: &pb.Property_IntegerValue{IntegerValue: 42},
			},
			"prop2": {
				Type:  pb.Property_STRING,
				Value: &pb.Property_StringValue{StringValue: "value"},
			},
		},
		OwnerId:      "owner",
		Tags:         []string{"a", "b"},
		OpaqueString: "Lorem ipsum dolor sit amet, consectetur adipiscing elit.",
		CreatedAt:    timestamppb.New(createdAt),
		UpdatedAt:    timestamppb.New(updatedAt),
	}
	expected := &Record{
		Key:          "key",
		BlobSize:     int64(len(testBlob)),
		ExternalBlob: uuid.Nil,
		Properties: PropertyMap{
			"prop1": {Type: pb.Property_INTEGER, IntegerValue: 42},
			"prop2": {Type: pb.Property_STRING, StringValue: "value"},
		},
		OwnerID:      "owner",
		Tags:         []string{"a", "b"},
		OpaqueString: "Lorem ipsum dolor sit amet, consectetur adipiscing elit.",
		Timestamps: timestamps.Timestamps{
			CreatedAt: createdAt,
			UpdatedAt: updatedAt,
		},
		StoreKey: "test store key",
	}
<<<<<<< HEAD
	actual := NewRecordFromProto("test store key", proto)
=======
	actual := FromProto(proto)
>>>>>>> 06e4d072
	assert.Equal(t, expected, actual)
}

func TestRecord_NewRecordFromProtoNil(t *testing.T) {
	expected := new(Record)
<<<<<<< HEAD
	actual := NewRecordFromProto("", nil)
=======
	actual := FromProto(nil)
>>>>>>> 06e4d072
	assert.NotNil(t, actual)
	assert.Equal(t, expected, actual)
}

func TestRecord_LoadKey(t *testing.T) {
	record := new(Record)
	key := datastore.NameKey("kind", "testkey", nil)
	assert.NoError(t, record.LoadKey(key))
	assert.Equal(t, "testkey", record.Key)
	assert.Empty(t, record.StoreKey)

	key = datastore.NameKey("kind", "testkey2", datastore.NameKey("parent", "parentkey", nil))
	assert.NoError(t, record.LoadKey(key))
	assert.Equal(t, "testkey2", record.Key)
	assert.Equal(t, "parentkey", record.StoreKey)
}

func TestRecord_TestBlobUUID(t *testing.T) {
	testUUID := uuid.MustParse("F7B0E446-EBBE-48A2-90BA-108C36B44F7C")
	record := &Record{
		ExternalBlob: testUUID,
		Properties:   make(PropertyMap),
	}
	properties, err := record.Save()
	assert.NoError(t, err, "Save should not return error")
	idx := len(properties) - 1
	assert.Equal(t, "ExternalBlob", properties[idx].Name)
	assert.Equal(t, testUUID.String(), properties[idx].Value)
	assert.Equal(t, false, properties[idx].NoIndex)

	actual := new(Record)
	err = actual.Load(properties)
	assert.NoError(t, err, "Load should not return error")
	assert.Equal(t, record, actual)
}

func TestRecord_CacheKey(t *testing.T) {
	r := &Record{
		Key:      "abc",
		StoreKey: "def",
	}
	key := r.CacheKey()
	assert.Equal(t, "def/abc", key)
}

func TestRecord_SerializeRecord(t *testing.T) {
	rr := []*Record{
		{
			Timestamps: timestamps.Timestamps{
				CreatedAt: time.Unix(100, 0),
				UpdatedAt: time.Unix(110, 0),
			},
		},
		{
			Key: "some-key",
			Properties: PropertyMap{
				"prop1": {
					Type:         pb.Property_BOOLEAN,
					BooleanValue: false,
				},
				"prop2": {
					Type:         pb.Property_INTEGER,
					IntegerValue: 200,
				},
				"prop3": {
					Type:        pb.Property_STRING,
					StringValue: "string value",
				},
			},
			Timestamps: timestamps.Timestamps{
				CreatedAt: time.Unix(100, 0),
				UpdatedAt: time.Unix(110, 0),
			},
		},
		{
			Key:      "some-key",
			Blob:     []byte("some-bytes"),
			BlobSize: 64,
			OwnerID:  "new-owner",
			Tags:     []string{"tag1", "tag2"},
			Timestamps: timestamps.Timestamps{
				CreatedAt: time.Unix(100, 0),
				UpdatedAt: time.Unix(110, 0),
			},
		},
	}

	for _, r := range rr {
		e, err := r.EncodeBytes()
		assert.NoError(t, err)
		decoded := new(Record)
		assert.NoError(t, decoded.DecodeBytes(e))
		assert.Equal(t, r, decoded)
	}
}<|MERGE_RESOLUTION|>--- conflicted
+++ resolved
@@ -300,21 +300,13 @@
 		},
 		StoreKey: "test store key",
 	}
-<<<<<<< HEAD
-	actual := NewRecordFromProto("test store key", proto)
-=======
-	actual := FromProto(proto)
->>>>>>> 06e4d072
+	actual := FromProto("test store key", proto)
 	assert.Equal(t, expected, actual)
 }
 
 func TestRecord_NewRecordFromProtoNil(t *testing.T) {
 	expected := new(Record)
-<<<<<<< HEAD
-	actual := NewRecordFromProto("", nil)
-=======
-	actual := FromProto(nil)
->>>>>>> 06e4d072
+	actual := FromProto("", nil)
 	assert.NotNil(t, actual)
 	assert.Equal(t, expected, actual)
 }
