--- conflicted
+++ resolved
@@ -65,11 +65,7 @@
 
 // setupTestStoreRecord creates a new store and inserts a record into it, then registers
 // cleanup functions to delete these test store and record.
-<<<<<<< HEAD
-// Passing a nil to store will skip the record insertion.
-=======
 // Passing a nil to record will skip the record insertion.
->>>>>>> 2ad5f84b
 func setupTestStoreRecord(ctx context.Context, t *testing.T, driver *Driver, store *m.Store, record *m.Record) (*m.Store, *m.Record) {
 	newStore, err := driver.CreateStore(ctx, store)
 	if err != nil {
