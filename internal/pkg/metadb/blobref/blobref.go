// Copyright 2020 Google LLC
//
// Licensed under the Apache License, Version 2.0 (the "License");
// you may not use this file except in compliance with the License.
// You may obtain a copy of the License at
//
//      http://www.apache.org/licenses/LICENSE-2.0
//
// Unless required by applicable law or agreed to in writing, software
// distributed under the License is distributed on an "AS IS" BASIS,
// WITHOUT WARRANTIES OR CONDITIONS OF ANY KIND, either express or implied.
// See the License for the specific language governing permissions and
// limitations under the License.

package blobref

import (
	"cloud.google.com/go/datastore"
	"github.com/google/uuid"
	pb "github.com/googleforgames/open-saves/api"
	"github.com/googleforgames/open-saves/internal/pkg/metadb/timestamps"
)

// BlobRef is a metadata document to keep track of blobs stored in an external blob store.
type BlobRef struct {
	// Key is the primary key for the blob entry
	Key uuid.UUID `datastore:"-"`
	// Size is the byte size of the blob
	Size int64
	// Status is the current status of the blob
	Status
	// StoreKey is the key of the store that the blob belongs to
	StoreKey string
	// RecordKey is the key of the record that the blob belongs to
	// It can be non-existent (e.g. deleted already) but then the Status
	// should not be Blob StatusReady.
	RecordKey string
<<<<<<< HEAD
	Chunked   bool
=======
	// Chunked is whether the BlobRef is chunked or not.
	Chunked bool
>>>>>>> fd9d9d26

	// Timestamps keeps track of creation and modification times and stores a randomly
	// generated UUID to maintain consistency.
	Timestamps timestamps.Timestamps
}

// Assert Blob implements both PropertyLoadSave and KeyLoader.
var _ datastore.PropertyLoadSaver = new(BlobRef)
var _ datastore.KeyLoader = new(BlobRef)

// These functions need to be implemented here instead of the datastore package because
// go doesn't permit to define additional receivers in another package.
// Save and Load replicates the default behaviors, however, they are required
// for the KeyLoader interface.

// Save implements the Datastore PropertyLoadSaver interface and converts the properties
// field in the struct to separate Datastore properties.
func (b *BlobRef) Save() ([]datastore.Property, error) {
	return datastore.SaveStruct(b)
}

// Load implements the Datastore PropertyLoadSaver interface and converts Datstore
// properties to the Properties field.
func (b *BlobRef) Load(ps []datastore.Property) error {
	return datastore.LoadStruct(b, ps)
}

// LoadKey implements the KeyLoader interface and sets the value to the Key field.
func (b *BlobRef) LoadKey(k *datastore.Key) error {
	key, err := uuid.Parse(k.Name)
	if err == nil {
		b.Key = key
	}
	return err
}

// NewBlobRef creates a new BlobRef as follows:
//	- Set a new UUID to Key
//	- Initialize Size and ObjectName as specified
//	- Set Status to BlobRefStatusInitializing
//	- Set current time to Timestamps (both created and updated at)
func NewBlobRef(size int64, storeKey, recordKey string) *BlobRef {
	return &BlobRef{
		Key:        uuid.New(),
		Size:       size,
		Status:     StatusInitializing,
		StoreKey:   storeKey,
		RecordKey:  recordKey,
		Timestamps: timestamps.New(),
	}
}

// NewChunkedBlobRef creates a new BlobRef object with Size and Chunked
// set 0 and true, respectively.
// Other behaviors are the same as NewBlobRef
func NewChunkedBlobRef(storeKey, recordKey string) *BlobRef {
	b := NewBlobRef(0, storeKey, recordKey)
	b.Chunked = true
	return b
}

// ObjectPath returns an object path for the backend blob storage.
func (b *BlobRef) ObjectPath() string {
	return b.Key.String()
}

// ToProto returns a BlobMetadata representation of the object.
func (b *BlobRef) ToProto() *pb.BlobMetadata {
	return &pb.BlobMetadata{
		StoreKey:  b.StoreKey,
		RecordKey: b.RecordKey,
		Size:      b.Size,
	}
}<|MERGE_RESOLUTION|>--- conflicted
+++ resolved
@@ -35,12 +35,8 @@
 	// It can be non-existent (e.g. deleted already) but then the Status
 	// should not be Blob StatusReady.
 	RecordKey string
-<<<<<<< HEAD
-	Chunked   bool
-=======
 	// Chunked is whether the BlobRef is chunked or not.
 	Chunked bool
->>>>>>> fd9d9d26
 
 	// Timestamps keeps track of creation and modification times and stores a randomly
 	// generated UUID to maintain consistency.
