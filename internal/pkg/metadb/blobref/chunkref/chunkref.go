// Copyright 2021 Google LLC
//
// Licensed under the Apache License, Version 2.0 (the "License");
// you may not use this file except in compliance with the License.
// You may obtain a copy of the License at
//
//      http://www.apache.org/licenses/LICENSE-2.0
//
// Unless required by applicable law or agreed to in writing, software
// distributed under the License is distributed on an "AS IS" BASIS,
// WITHOUT WARRANTIES OR CONDITIONS OF ANY KIND, either express or implied.
// See the License for the specific language governing permissions and
// limitations under the License.

package chunkref

import (
	"bytes"
	"encoding/gob"

	"cloud.google.com/go/datastore"
	"github.com/google/uuid"
	pb "github.com/googleforgames/open-saves/api"
	"github.com/googleforgames/open-saves/internal/pkg/cache"
	"github.com/googleforgames/open-saves/internal/pkg/metadb/blobref"
	"github.com/googleforgames/open-saves/internal/pkg/metadb/timestamps"
)

// ChunkRef is a metadata entity to keep track of chunks stored in an external blob store.
// It is a child entity of and always associated to a BlobRef.
type ChunkRef struct {
	// Key is the primary key of the ChunkRef
	Key uuid.UUID `datastore:"-"`
	// BlobRef is the key of parent BlobRef
	BlobRef uuid.UUID `datastore:"-"`

<<<<<<< HEAD
	Number int32
	Size   int32
	blobref.Status
=======
	// Number is a position of the chunk in the BlobRef
	Number int32
	// Size is a byte size of the chunk
	Size int32
	// Status is the current status of the chunk
	blobref.Status
	// Timestamps keeps track of creation and modification times and stores a randomly
	// generated UUID to maintain consistency.
>>>>>>> fd9d9d26
	Timestamps timestamps.Timestamps
}

// Assert ChunkRef implements both PropertyLoadSave and KeyLoader.
var _ datastore.PropertyLoadSaver = new(ChunkRef)
var _ datastore.KeyLoader = new(ChunkRef)

// Assert ChunkRef implements Cacheable
var _ cache.Cacheable = new(ChunkRef)

func (c *ChunkRef) LoadKey(k *datastore.Key) error {
	if uuidKey, err := uuid.Parse(k.Name); err == nil {
		c.Key = uuidKey
	} else {
		return err
	}
	if k.Parent != nil {
		if uuidParent, err := uuid.Parse(k.Parent.Name); err == nil {
			c.BlobRef = uuidParent
		} else {
			return err
		}
	}
	return nil
}

// Save and Load replicates the default behaviors, however, they are required
// for the KeyLoader interface.

func (c *ChunkRef) Load(ps []datastore.Property) error {
	return datastore.LoadStruct(c, ps)
}

func (c *ChunkRef) Save() ([]datastore.Property, error) {
	return datastore.SaveStruct(c)
}

func (c *ChunkRef) ObjectPath() string {
	return c.Key.String()
}

// New creates a new ChunkRef instance with the input parameters.
func New(blobRef uuid.UUID, number int32) *ChunkRef {
	return &ChunkRef{
		Key:        uuid.New(),
		BlobRef:    blobRef,
		Number:     number,
		Status:     blobref.StatusInitializing,
		Timestamps: timestamps.New(),
	}
}

// CacheKey returns a cache key string to store in the cache.
// It returns a string representation of the uuid key.
func CacheKey(u uuid.UUID) string {
	return u.String()
}

// Cacheable implementations.

// CacheKey returns a cache key string to store in the cache.
// It returns a string representation of the uuid key.
func (c ChunkRef) CacheKey() string {
	return CacheKey(c.Key)
}

// EncodeBytes returns a serialized byte slice of the object.
func (c *ChunkRef) EncodeBytes() ([]byte, error) {
	b := new(bytes.Buffer)
	e := gob.NewEncoder(b)
	if err := e.Encode(c); err != nil {
		return nil, err
	}
	return b.Bytes(), nil
}

// DecodeBytes deserializes the byte slice given by by.
func (c *ChunkRef) DecodeBytes(by []byte) error {
	b := bytes.NewBuffer(by)
	d := gob.NewDecoder(b)
	return d.Decode(c)
}

// ToProto converts returns a pb.ChunkMetadata representation of the
// ChunkRef object.
func (c *ChunkRef) ToProto() *pb.ChunkMetadata {
	return &pb.ChunkMetadata{
		SessionId: c.BlobRef.String(),
		Number:    int64(c.Number),
		Size:      int64(c.Size),
	}
}<|MERGE_RESOLUTION|>--- conflicted
+++ resolved
@@ -34,11 +34,6 @@
 	// BlobRef is the key of parent BlobRef
 	BlobRef uuid.UUID `datastore:"-"`
 
-<<<<<<< HEAD
-	Number int32
-	Size   int32
-	blobref.Status
-=======
 	// Number is a position of the chunk in the BlobRef
 	Number int32
 	// Size is a byte size of the chunk
@@ -47,7 +42,6 @@
 	blobref.Status
 	// Timestamps keeps track of creation and modification times and stores a randomly
 	// generated UUID to maintain consistency.
->>>>>>> fd9d9d26
 	Timestamps timestamps.Timestamps
 }
 
