// Copyright 2021 Google LLC
//
// Licensed under the Apache License, Version 2.0 (the "License");
// you may not use this file except in compliance with the License.
// You may obtain a copy of the License at
//
//      http://www.apache.org/licenses/LICENSE-2.0
//
// Unless required by applicable law or agreed to in writing, software
// distributed under the License is distributed on an "AS IS" BASIS,
// WITHOUT WARRANTIES OR CONDITIONS OF ANY KIND, either express or implied.
// See the License for the specific language governing permissions and
// limitations under the License.

package collector

import (
	"context"
	"fmt"
	"time"

	"github.com/googleforgames/open-saves/internal/pkg/blob"
	"github.com/googleforgames/open-saves/internal/pkg/cache"
	"github.com/googleforgames/open-saves/internal/pkg/cache/redis"
	"github.com/googleforgames/open-saves/internal/pkg/metadb"
	"github.com/googleforgames/open-saves/internal/pkg/metadb/blobref"
	log "github.com/sirupsen/logrus"
	"gocloud.dev/gcerrors"
	"google.golang.org/api/iterator"
)

// Config defines common fields needed to start the garbage collector.
type Config struct {
	Cloud   string
	Bucket  string
	Cache   string
	Project string
	Before  time.Time
}

// Collector is a garbage collector of unused resources in Datastore.
type Collector struct {
	cache  *cache.Cache
	metaDB *metadb.MetaDB
	blob   blob.BlobStore
	cfg    *Config
}

func newCollector(ctx context.Context, cfg *Config) (*Collector, error) {
	log.Infof("Creating a new Open Saves garbage collector: cloud = %v, project = %v, bucket = %v, cache address = %v",
		cfg.Cloud, cfg.Project, cfg.Bucket, cfg.Cache)

	switch cfg.Cloud {
	case "gcp":
		log.Infoln("Starting Open Saves garbage collector on GCP")
		gcs, err := blob.NewBlobGCP(cfg.Bucket)
		if err != nil {
			return nil, err
		}
		metadb, err := metadb.NewMetaDB(ctx, cfg.Project)
		if err != nil {
			log.Fatalf("Failed to create a MetaDB instance: %v", err)
			return nil, err
		}
<<<<<<< HEAD
		redis := cache.New(cache.NewRedis(cfg.Cache))
=======
		redis := redis.NewRedis(cfg.Cache)
>>>>>>> 06e4d072
		c := &Collector{
			blob:   gcs,
			metaDB: metadb,
			cache:  redis,
			cfg:    cfg,
		}
		return c, nil
	default:
		return nil, fmt.Errorf("cloud provider(%q) is not yet supported", cfg.Cloud)
	}
}

// Run the collector according to cfg.
func Run(ctx context.Context, cfg *Config) {
	c, err := newCollector(ctx, cfg)
	if err != nil {
		log.Fatalf("Failed to create a new Collector instance: %v", err)
		return
	}
	c.run(ctx)
}

func (c *Collector) run(ctx context.Context) {
	var statuses = []blobref.Status{
		blobref.StatusPendingDeletion,
		blobref.StatusError,
		blobref.StatusInitializing,
	}
	for _, s := range statuses {
		c.deleteMatchingBlobRefs(ctx, s, c.cfg.Before)
	}
}

func (c *Collector) deleteMatchingBlobRefs(ctx context.Context, status blobref.Status, olderThan time.Time) error {
	log.Infof("Garbage collecting BlobRef objects with status = %v, and older than %v", status, olderThan)
	cursor, err := c.metaDB.ListBlobRefsByStatus(ctx, status, olderThan)
	if err != nil {
		log.Fatalf("ListBlobRefsByStatus returned error: %v", err)
		return err
	}
	for {
		blob, err := cursor.Next()
		if err == iterator.Done {
			break
		}
		if err != nil {
			log.Errorf("cursor.Next() returned error: %v", err)
			break
		}
		if err := c.blob.Delete(ctx, blob.ObjectPath()); err != nil {
			if gcerrors.Code(err) != gcerrors.NotFound {
				log.Errorf("Blob.Delete failed for key(%v): %v", blob.Key, err)
				if blob.Status != blobref.StatusError {
					blob.Fail()
					_, err := c.metaDB.UpdateBlobRef(ctx, blob)
					if err != nil {
						log.Errorf("MetaDB.UpdateBlobRef failed for key(%v): %v", blob.Key, err)
					}
				}
				continue
			} else {
				log.Warnf("Blob (%v) was not found. Deleting BlobRef (%v) anyway.", blob.ObjectPath(), blob.Key)
			}
		}
		if err := c.metaDB.DeleteBlobRef(ctx, blob.Key); err != nil {
			log.Errorf("DeleteBlobRef failed for key(%v): %v", blob.Key, err)
		}
		log.Infof("Deleted BlobRef (%v), status = %v", blob.Key, blob.Status)
	}
	return nil
}<|MERGE_RESOLUTION|>--- conflicted
+++ resolved
@@ -62,11 +62,7 @@
 			log.Fatalf("Failed to create a MetaDB instance: %v", err)
 			return nil, err
 		}
-<<<<<<< HEAD
-		redis := cache.New(cache.NewRedis(cfg.Cache))
-=======
-		redis := redis.NewRedis(cfg.Cache)
->>>>>>> 06e4d072
+		redis := cache.New(redis.NewRedis(cfg.Cache))
 		c := &Collector{
 			blob:   gcs,
 			metaDB: metadb,
