--- conflicted
+++ resolved
@@ -72,16 +72,12 @@
 			log.Fatalf("Failed to create a MetaDB instance: %v", err)
 			return nil, err
 		}
-<<<<<<< HEAD
-		redis := redis.NewRedis(cacheAddr)
-=======
-		redis := cache.New(redis.NewRedis(cacheAddr))
->>>>>>> 28b439a3
+		cache := cache.New(redis.NewRedis(cacheAddr))
 		server := &openSavesServer{
 			cloud:      cloud,
 			blobStore:  gcs,
 			metaDB:     metadb,
-			cacheStore: cache.New(redis),
+			cacheStore: cache,
 		}
 		return server, nil
 	default:
@@ -106,11 +102,7 @@
 }
 
 func (s *openSavesServer) CreateRecord(ctx context.Context, req *pb.CreateRecordRequest) (*pb.Record, error) {
-<<<<<<< HEAD
-	record := record.NewRecordFromProto(req.GetStoreKey(), req.Record)
-=======
 	record := record.FromProto(req.GetStoreKey(), req.GetRecord())
->>>>>>> 28b439a3
 	if err := checkRecord(record); err != nil {
 		return nil, err
 	}
@@ -121,13 +113,7 @@
 		return nil, status.Convert(err).Err()
 	}
 
-<<<<<<< HEAD
 	s.cacheRecord(ctx, newRecord, req.GetHint())
-=======
-	if shouldCache(req.Hint) {
-		s.storeRecordInCache(ctx, newRecord.CacheKey(), newRecord)
-	}
->>>>>>> 28b439a3
 	return newRecord.ToProto(), nil
 }
 
@@ -142,15 +128,9 @@
 		req.GetStoreKey(), req.GetKey())
 
 	// Purge record from cache store.
-<<<<<<< HEAD
 	if err := s.cacheStore.Delete(ctx, record.CacheKey(req.GetStoreKey(), req.GetKey())); err != nil {
 		log.Errorf("failed to purge cache for store (%s), record (%s): %v",
 			req.GetStoreKey(), req.GetKey(), err)
-=======
-	k := record.CacheKey(req.GetStoreKey(), req.GetKey())
-	if err := s.cacheStore.Delete(ctx, k); err != nil {
-		log.Errorf("failed to purge cache for key (%s): %v", k, err)
->>>>>>> 28b439a3
 	}
 
 	return new(empty.Empty), nil
@@ -189,22 +169,7 @@
 }
 
 func (s *openSavesServer) GetRecord(ctx context.Context, req *pb.GetRecordRequest) (*pb.Record, error) {
-<<<<<<< HEAD
 	r, err := s.getRecordAndCache(ctx, req.GetStoreKey(), req.GetKey(), req.GetHint())
-=======
-	k := record.CacheKey(req.GetStoreKey(), req.GetKey())
-
-	if shouldCheckCache(req.Hint) {
-		r, err := s.getRecordFromCache(ctx, k)
-		if err != nil {
-			log.Debug("cache miss")
-		} else if r != nil {
-			return r.ToProto(), nil
-		}
-	}
-
-	record, err := s.metaDB.GetRecord(ctx, req.GetStoreKey(), req.GetKey())
->>>>>>> 28b439a3
 	if err != nil {
 		return nil, err
 	}
@@ -213,11 +178,7 @@
 }
 
 func (s *openSavesServer) UpdateRecord(ctx context.Context, req *pb.UpdateRecordRequest) (*pb.Record, error) {
-<<<<<<< HEAD
-	updateTo := record.NewRecordFromProto(req.GetStoreKey(), req.GetRecord())
-=======
 	updateTo := record.FromProto(req.GetStoreKey(), req.GetRecord())
->>>>>>> 28b439a3
 	if err := checkRecord(updateTo); err != nil {
 		return nil, err
 	}
@@ -238,13 +199,7 @@
 	}
 
 	// Update cache store.
-<<<<<<< HEAD
 	s.cacheRecord(ctx, newRecord, req.GetHint())
-=======
-	if shouldCache(req.Hint) {
-		s.storeRecordInCache(ctx, newRecord.CacheKey(), newRecord)
-	}
->>>>>>> 28b439a3
 
 	return newRecord.ToProto(), nil
 }
@@ -299,18 +254,7 @@
 	if err != nil {
 		return nil
 	}
-<<<<<<< HEAD
 	s.cacheRecord(ctx, record, meta.GetHint())
-=======
-	cacheKey := record.CacheKey()
-	if shouldCache(meta.Hint) {
-		s.storeRecordInCache(ctx, cacheKey, record)
-	} else {
-		if err := s.cacheStore.Delete(ctx, cacheKey); err != nil {
-			log.Errorf("failed to purge cache for key (%s): %v", cacheKey, err)
-		}
-	}
->>>>>>> 28b439a3
 	return stream.SendAndClose(meta)
 }
 
@@ -386,18 +330,7 @@
 		// Do not delete the blob object here. Leave it to the garbage collector.
 		return err
 	}
-<<<<<<< HEAD
 	s.cacheRecord(ctx, record, meta.GetHint())
-=======
-	cacheKey := record.CacheKey()
-	if shouldCache(meta.Hint) {
-		s.storeRecordInCache(ctx, cacheKey, record)
-	} else {
-		if err := s.cacheStore.Delete(ctx, cacheKey); err != nil {
-			log.Errorf("failed to purge cache for key (%s): %v", cacheKey, err)
-		}
-	}
->>>>>>> 28b439a3
 	return stream.SendAndClose(meta)
 }
 
@@ -471,33 +404,15 @@
 func (s *openSavesServer) GetBlob(req *pb.GetBlobRequest, stream pb.OpenSaves_GetBlobServer) error {
 	ctx := stream.Context()
 
-<<<<<<< HEAD
 	r, err := s.getRecordAndCache(ctx, req.GetStoreKey(), req.GetRecordKey(), req.GetHint())
 	if err != nil {
 		log.Errorf("Failed to get record for store (%s), record(%s): %v",
 			req.GetStoreKey(), req.GetRecordKey(), err)
 		return err
-=======
-	var rr *record.Record
-	var err error
-	if shouldCheckCache(req.Hint) {
-		rr, _ = s.getRecordFromCache(ctx, record.CacheKey(req.GetStoreKey(), req.GetRecordKey()))
-	}
-	if rr != nil {
-		rr, err = s.metaDB.GetRecord(ctx, req.GetStoreKey(), req.GetRecordKey())
-		if err != nil {
-			log.Errorf("GetBlob: GetRecord failed for store (%v), record (%v): %v",
-				req.GetStoreKey(), req.GetRecordKey(), err)
-		}
-		if shouldCache(req.Hint) {
-			s.storeRecordInCache(ctx, record.CacheKey(req.GetStoreKey(), req.GetRecordKey()), rr)
-		}
->>>>>>> 28b439a3
 	}
 
 	meta := &pb.BlobMetadata{
 		StoreKey:  req.GetStoreKey(),
-<<<<<<< HEAD
 		RecordKey: r.Key,
 		Size:      r.BlobSize,
 	}
@@ -508,18 +423,6 @@
 	err = stream.Send(&pb.GetBlobResponse{Response: &pb.GetBlobResponse_Content{Content: r.Blob}})
 	if err != nil {
 		log.Errorf("GetBlob: Stream send error for store (%v), record (%v): %v", req.GetRecordKey(), r.Key, err)
-=======
-		RecordKey: rr.Key,
-		Size:      rr.BlobSize,
-	}
-	stream.Send(&pb.GetBlobResponse{Response: &pb.GetBlobResponse_Metadata{Metadata: meta}})
-	if rr.ExternalBlob != uuid.Nil {
-		return s.getExternalBlob(ctx, req, stream, rr)
-	}
-	err = stream.Send(&pb.GetBlobResponse{Response: &pb.GetBlobResponse_Content{Content: rr.Blob}})
-	if err != nil {
-		log.Errorf("GetBlob: Stream send error for store (%v), record (%v): %v", req.GetRecordKey(), rr.Key, err)
->>>>>>> 28b439a3
 	}
 	return err
 }
@@ -530,18 +433,7 @@
 		log.Errorf("DeleteBlob: RemoveBlobFromRecord failed, store = %v, record = %v: %v",
 			req.GetStoreKey(), req.GetRecordKey(), err)
 	} else {
-<<<<<<< HEAD
-		s.cacheRecord(ctx, record, req.GetHint())
-=======
-		k := rr.CacheKey()
-		if shouldCache(req.Hint) {
-			s.storeRecordInCache(ctx, k, rr)
-		} else {
-			if err := s.cacheStore.Delete(ctx, k); err != nil {
-				log.Errorf("failed to purge cache for key (%s): %v", k, err)
-			}
-		}
->>>>>>> 28b439a3
+		s.cacheRecord(ctx, rr, req.GetHint())
 	}
 	return new(empty.Empty), err
 }
@@ -552,7 +444,6 @@
 	}, nil
 }
 
-<<<<<<< HEAD
 func (s *openSavesServer) getRecordAndCache(ctx context.Context, storeKey, key string, hint *pb.Hint) (*record.Record, error) {
 	if shouldCheckCache(hint) {
 		r := new(record.Record)
@@ -588,27 +479,6 @@
 		}
 	}
 	return err
-=======
-func (s *openSavesServer) getRecordFromCache(ctx context.Context, key string) (*record.Record, error) {
-	var r = new(record.Record)
-	err := s.cacheStore.Get(ctx, key, r)
-	if err != nil {
-		// cache miss.
-		return nil, err
-	}
-	// cache hit, use value from cache store.
-	log.Debugf("cache hit: %+v", r)
-	return r, nil
-}
-
-func (s *openSavesServer) storeRecordInCache(ctx context.Context, key string, record *record.Record) {
-	if err := s.cacheStore.Set(ctx, record); err != nil {
-		// Cache fails should be logged but not return error.
-		log.Warnf("failed to encode record for cache for key (%s): %v", key, err)
-	}
-	// TODO(yuryu): should delete the entry anyway in the case
-	// record size grows and gets too big to cache but still needs to be invalidated.
->>>>>>> 28b439a3
 }
 
 // shouldCache returns whether or not Open Saves should try to store
