--- conflicted
+++ resolved
@@ -51,12 +51,8 @@
 	if err != nil {
 		return err
 	}
-<<<<<<< HEAD
-	tritonpb.RegisterTritonServer(s, tritonServer)
+	pb.RegisterTritonServer(s, tritonServer)
 	reflection.Register(s)
-=======
-	pb.RegisterOpenSavesServer(s, server)
->>>>>>> 0dacb74c
 
 	log.Infof("starting server on %s %s", network, cfg.Address)
 	return s.Serve(lis)
